--- conflicted
+++ resolved
@@ -25,11 +25,7 @@
 For more information, please refer to <http://unlicense.org/>
 */
 
-<<<<<<< HEAD
-/* pigpio version 77 */
-=======
 /* pigpio version 78 */
->>>>>>> c7c56117
 
 /* include ------------------------------------------------------- */
 
